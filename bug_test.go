package otto

import (
	"testing"
	"time"
)

func Test_262(t *testing.T) {
	tt(t, func() {
		test, _ := test()

		// 11.13.1-1-1
		test(`raise:
            eval("42 = 42;");
        `, "ReferenceError: Invalid left-hand side in assignment")
	})
}

func Test_issue5(t *testing.T) {
	tt(t, func() {
		test, _ := test()

		test(`'abc' === 'def'`, false)
		test(`'\t' === '\r'`, false)
	})
}

func Test_issue13(t *testing.T) {
	tt(t, func() {
		test, tester := test()
		vm := tester.vm

		value, err := vm.ToValue(map[string]interface{}{
			"string": "Xyzzy",
			"number": 42,
			"array":  []string{"def", "ghi"},
		})
		if err != nil {
			t.Error(err)
			t.FailNow()
		}

		fn, err := vm.Object(`
            (function(value){
                return ""+[value.string, value.number, value.array]
            })
        `)
		if err != nil {
			t.Error(err)
			t.FailNow()
		}

		result, err := fn.Value().Call(fn.Value(), value)
		if err != nil {
			t.Error(err)
			t.FailNow()
		}
		is(result.string(), "Xyzzy,42,def,ghi")

		anything := struct {
			Abc interface{}
		}{
			Abc: map[string]interface{}{
				"def": []interface{}{
					[]interface{}{
						"a", "b", "c", "", "d", "e",
					},
					map[string]interface{}{
						"jkl": "Nothing happens.",
					},
				},
				"ghi": -1,
			},
		}

		vm.Set("anything", anything)
		test(`
            [
                anything,
                "~",
                anything.Abc,
                "~",
                anything.Abc.def,
                "~",
                anything.Abc.def[1].jkl,
                "~",
                anything.Abc.ghi,
            ];
        `, "[object Object],~,[object Object],~,a,b,c,,d,e,[object Object],~,Nothing happens.,~,-1")
	})
}

func Test_issue16(t *testing.T) {
	tt(t, func() {
		test, vm := test()

		test(`
            var def = {
                "abc": ["abc"],
                "xyz": ["xyz"]
            };
            def.abc.concat(def.xyz);
        `, "abc,xyz")

		vm.Set("ghi", []string{"jkl", "mno"})

		test(`
            def.abc.concat(def.xyz).concat(ghi);
        `, "abc,xyz,jkl,mno")

		test(`
            ghi.concat(def.abc.concat(def.xyz));
        `, "jkl,mno,abc,xyz")

		vm.Set("pqr", []interface{}{"jkl", 42, 3.14159, true})

		test(`
            pqr.concat(ghi, def.abc, def, def.xyz);
        `, "jkl,42,3.14159,true,jkl,mno,abc,[object Object],xyz")

		test(`
            pqr.concat(ghi, def.abc, def, def.xyz).length;
        `, 9)
	})
}

func Test_issue21(t *testing.T) {
	tt(t, func() {
		vm1 := New()
		vm1.Run(`
            abc = {}
            abc.ghi = "Nothing happens.";
            var jkl = 0;
            abc.def = function() {
                jkl += 1;
                return 1;
            }
        `)
		abc, err := vm1.Get("abc")
		is(err, nil)

		vm2 := New()
		vm2.Set("cba", abc)
		_, err = vm2.Run(`
            var pqr = 0;
            cba.mno = function() {
                pqr -= 1;
                return 1;
            }
            cba.def();
            cba.def();
            cba.def();
        `)
		is(err, nil)

		jkl, err := vm1.Get("jkl")
		is(err, nil)
		is(jkl, 3)

		_, err = vm1.Run(`
            abc.mno();
            abc.mno();
            abc.mno();
        `)
		is(err, nil)

		pqr, err := vm2.Get("pqr")
		is(err, nil)
		is(pqr, -3)
	})
}

func Test_issue24(t *testing.T) {
	tt(t, func() {
		_, vm := test()

		{
			vm.Set("abc", []string{"abc", "def", "ghi"})
			value, err := vm.Get("abc")
			is(err, nil)
			export, _ := value.Export()
			{
				value, valid := export.([]string)
				is(valid, true)

				is(value[0], "abc")
				is(value[2], "ghi")
			}
		}

		{
			vm.Set("abc", [...]string{"abc", "def", "ghi"})
			value, err := vm.Get("abc")
			is(err, nil)
			export, _ := value.Export()
			{
				value, valid := export.([3]string)
				is(valid, true)

				is(value[0], "abc")
				is(value[2], "ghi")
			}
		}

		{
			vm.Set("abc", &[...]string{"abc", "def", "ghi"})
			value, err := vm.Get("abc")
			is(err, nil)
			export, _ := value.Export()
			{
				value, valid := export.(*[3]string)
				is(valid, true)

				is(value[0], "abc")
				is(value[2], "ghi")
			}
		}

		{
			vm.Set("abc", map[int]string{0: "abc", 1: "def", 2: "ghi"})
			value, err := vm.Get("abc")
			is(err, nil)
			export, _ := value.Export()
			{
				value, valid := export.(map[int]string)
				is(valid, true)

				is(value[0], "abc")
				is(value[2], "ghi")
			}
		}

		{
			vm.Set("abc", _abcStruct{Abc: true, Ghi: "Nothing happens."})
			value, err := vm.Get("abc")
			is(err, nil)
			export, _ := value.Export()
			{
				value, valid := export.(_abcStruct)
				is(valid, true)

				is(value.Abc, true)
				is(value.Ghi, "Nothing happens.")
			}
		}

		{
			vm.Set("abc", &_abcStruct{Abc: true, Ghi: "Nothing happens."})
			value, err := vm.Get("abc")
			is(err, nil)
			export, _ := value.Export()
			{
				value, valid := export.(*_abcStruct)
				is(valid, true)

				is(value.Abc, true)
				is(value.Ghi, "Nothing happens.")
			}
		}
	})
}

func Test_issue39(t *testing.T) {
	tt(t, func() {
		test, _ := test()

		test(`
            var abc = 0, def = [], ghi = function() {
                if (abc < 10) return ++abc;
                return undefined;
            }
            for (var jkl; (jkl = ghi());) def.push(jkl);
            def;
        `, "1,2,3,4,5,6,7,8,9,10")

		test(`
            var abc = ["1", "2", "3", "4"];
            var def = [];
            for (var ghi; (ghi = abc.shift());) {
                def.push(ghi);
            }
            def;
        `, "1,2,3,4")
	})
}

func Test_issue64(t *testing.T) {
	tt(t, func() {
		test, vm := test()

		defer mockTimeLocal(time.UTC)()

		abc := map[string]interface{}{
			"time": time.Unix(0, 0),
		}
		vm.Set("abc", abc)

		def := struct {
			Public  string
			private string
		}{
			"Public", "private",
		}
		vm.Set("def", def)

		test(`"sec" in abc.time`, false)

		test(`
            [ "Public" in def, "private" in def, def.Public, def.private ];
        `, "true,false,Public,")

		test(`JSON.stringify(abc)`, `{"time":"1970-01-01T00:00:00Z"}`)
	})
}

func Test_issue73(t *testing.T) {
	tt(t, func() {
		test, vm := test()

		vm.Set("abc", [4]int{3, 2, 1, 0})

		test(`
            var def = [ 0, 1, 2, 3 ];
            JSON.stringify(def) + JSON.stringify(abc);
        `, "[0,1,2,3][3,2,1,0]")
	})
}

func Test_7_3_1(t *testing.T) {
	tt(t, func() {
		test(`
            eval("var test7_3_1\u2028abc = 66;");
            [ abc, typeof test7_3_1 ];
        `, "66,undefined")
	})
}

func Test_7_3_3(t *testing.T) {
	tt(t, func() {
		test(`raise:
            eval("//\u2028 =;");
        `, "SyntaxError: Unexpected token =")
	})
}

func Test_S7_3_A2_1_T1(t *testing.T) {
	tt(t, func() {
		test, _ := test()

		test(`raise:
            eval("'\u000Astr\u000Aing\u000A'")
        `, "SyntaxError: Unexpected token ILLEGAL")
	})
}

func Test_S7_8_3_A2_1_T1(t *testing.T) {
	tt(t, func() {
		test, _ := test()

		test(`
            [ .0 === 0.0, .0, .1 === 0.1, .1 ]
        `, "true,0,true,0.1")
	})
}

func Test_S7_8_4_A4_2_T3(t *testing.T) {
	tt(t, func() {
		test, _ := test()

		test(`
            "\a"
        `, "a")
	})
}

func Test_S7_9_A1(t *testing.T) {
	tt(t, func() {
		test, _ := test()

		test(`
            var def;
            abc: for (var i = 0; i <= 0; i++) {
                for (var j = 0; j <= 1; j++) {
                    if (j === 0) {
                        continue abc;
                    } else {
                        def = true;
                    }
                }
            }
            [ def, i, j ];
        `, ",1,0")
	})
}

func Test_S7_9_A3(t *testing.T) {
	tt(t, func() {
		test, _ := test()

		test(`
            (function(){
                return
                1;
            })()
        `, "undefined")
	})
}

func Test_7_3_10(t *testing.T) {
	tt(t, func() {
		test, _ := test()

		test(`
            eval("var \u0061\u0062\u0063 = 3.14159;");
            abc;
        `, 3.14159)

		test(`
            abc = undefined;
            eval("var \\u0061\\u0062\\u0063 = 3.14159;");
            abc;
        `, 3.14159)
	})
}

func Test_bug(t *testing.T) {
	tt(t, func() {
		test, _ := test()

		// 10.4.2-1-5
		test(`
            "abc\
def"
        `, "abcdef")

		test(`
            eval("'abc';\
            'def'")
        `, "def")

		// S12.6.1_A10
		test(`
            var abc = 0;
            do {
                if(typeof(def) === "function"){
                    abc = -1;
                    break;
                } else {
                    abc = 1;
                    break;
                }
            } while(function def(){});
            abc;
        `, 1)

		// S12.7_A7
		test(`raise:
            abc:
            while (true) {
                eval("continue abc");
            }
        `, "SyntaxError: Undefined label 'abc'")

		// S15.1.2.1_A3.3_T3
		test(`raise:
            eval("return");
        `, "SyntaxError: Illegal return statement")

		// 15.2.3.3-2-33
		test(`
            var abc = { "AB\n\\cd": 1 };
            Object.getOwnPropertyDescriptor(abc, "AB\n\\cd").value;
        `, 1)

		// S15.3_A2_T1
		test(`raise:
            Function.call(this, "var x / = 1;");
        `, "SyntaxError: Unexpected token /")

		// ?
		test(`
            (function(){
                var abc = [];
                (function(){
                    abc.push(0);
                    abc.push(1);
                })(undefined);
                if ((function(){ return true; })()) {
                    (function(){
                        abc.push(2);
                    })();
                }
                return abc;
            })();
        `, "0,1,2")

		if false {
			// 15.9.5.43-0-10
			// Should be an invalid date
			test(`
                date = new Date(1970, 0, -99999999, 0, 0, 0, 1);
            `, "")
		}

		// S7.8.3_A1.2_T1
		test(`
            [ 0e1, 1e1, 2e1, 3e1, 4e1, 5e1, 6e1, 7e1, 8e1, 9e1 ];
        `, "0,10,20,30,40,50,60,70,80,90")

		// S15.10.2.7_A3_T2
		test(`
            var abc = /\s+abc\s+/.exec("\t abc def");
            [ abc.length, abc.index, abc.input, abc ];
        `, "1,0,\t abc def,\t abc ")
	})
}

func Test_issue79(t *testing.T) {
	tt(t, func() {
		test, vm := test()

		vm.Set("abc", []_abcStruct{
			{
				Ghi: "一",
				Def: 1,
			},
			{
				Def: 3,
				Ghi: "三",
			},
			{
				Def: 2,
				Ghi: "二",
			},
			{
				Def: 4,
				Ghi: "四",
			},
		})

		test(`
            abc.sort(function(a,b){ return b.Def-a.Def });
            def = [];
            for (i = 0; i < abc.length; i++) {
                def.push(abc[i].String())
            }
            def;
        `, "四,三,二,一")
	})
}

func Test_issue80(t *testing.T) {
	tt(t, func() {
		test, _ := test()

		test(`
            JSON.stringify([
                1401868959,
                14018689591,
                140186895901,
                1401868959001,
                14018689590001,
                140186895900001,
                1401868959000001,
                1401868959000001.5,
                14018689590000001,
                140186895900000001,
                1401868959000000001,
                14018689590000000001,
                140186895900000000001,
                140186895900000000001.5
            ]);
        `, "[1401868959,14018689591,140186895901,1401868959001,14018689590001,140186895900001,1401868959000001,1.4018689590000015e+15,14018689590000001,140186895900000001,1401868959000000001,1.401868959e+19,1.401868959e+20,1.401868959e+20]")
	})
}

<<<<<<< HEAD
func Test_issue86(t *testing.T) {
	tt(t, func() {
		test, tester := test()

		test(`
			var obj = Object.create({}, {
				abc: {
					get: function(){
						return 1;
					}
				}
			});
			obj.abc;
		`, 1)

		v, err := tester.vm.Copy().Run(`obj.abc;`)
		is(is(v, 1), is(nil, err))
=======
func Test_issue87(t *testing.T) {
	tt(t, func() {
		test, vm := test()

		test(`
            var def = 0;
            abc: {
                for (;;) {
                    def = !1;
                    break abc;
                }
                def = !0;
            }
            def;
        `, false)

		_, err := vm.Run(`
/*
CryptoJS v3.1.2
code.google.com/p/crypto-js
(c) 2009-2013 by Jeff Mott. All rights reserved.
code.google.com/p/crypto-js/wiki/License
*/
var CryptoJS=CryptoJS||function(h,s){var f={},g=f.lib={},q=function(){},m=g.Base={extend:function(a){q.prototype=this;var c=new q;a&&c.mixIn(a);c.hasOwnProperty("init")||(c.init=function(){c.$super.init.apply(this,arguments)});c.init.prototype=c;c.$super=this;return c},create:function(){var a=this.extend();a.init.apply(a,arguments);return a},init:function(){},mixIn:function(a){for(var c in a)a.hasOwnProperty(c)&&(this[c]=a[c]);a.hasOwnProperty("toString")&&(this.toString=a.toString)},clone:function(){return this.init.prototype.extend(this)}},
r=g.WordArray=m.extend({init:function(a,c){a=this.words=a||[];this.sigBytes=c!=s?c:4*a.length},toString:function(a){return(a||k).stringify(this)},concat:function(a){var c=this.words,d=a.words,b=this.sigBytes;a=a.sigBytes;this.clamp();if(b%4)for(var e=0;e<a;e++)c[b+e>>>2]|=(d[e>>>2]>>>24-8*(e%4)&255)<<24-8*((b+e)%4);else if(65535<d.length)for(e=0;e<a;e+=4)c[b+e>>>2]=d[e>>>2];else c.push.apply(c,d);this.sigBytes+=a;return this},clamp:function(){var a=this.words,c=this.sigBytes;a[c>>>2]&=4294967295<<
32-8*(c%4);a.length=h.ceil(c/4)},clone:function(){var a=m.clone.call(this);a.words=this.words.slice(0);return a},random:function(a){for(var c=[],d=0;d<a;d+=4)c.push(4294967296*h.random()|0);return new r.init(c,a)}}),l=f.enc={},k=l.Hex={stringify:function(a){var c=a.words;a=a.sigBytes;for(var d=[],b=0;b<a;b++){var e=c[b>>>2]>>>24-8*(b%4)&255;d.push((e>>>4).toString(16));d.push((e&15).toString(16))}return d.join("")},parse:function(a){for(var c=a.length,d=[],b=0;b<c;b+=2)d[b>>>3]|=parseInt(a.substr(b,
2),16)<<24-4*(b%8);return new r.init(d,c/2)}},n=l.Latin1={stringify:function(a){var c=a.words;a=a.sigBytes;for(var d=[],b=0;b<a;b++)d.push(String.fromCharCode(c[b>>>2]>>>24-8*(b%4)&255));return d.join("")},parse:function(a){for(var c=a.length,d=[],b=0;b<c;b++)d[b>>>2]|=(a.charCodeAt(b)&255)<<24-8*(b%4);return new r.init(d,c)}},j=l.Utf8={stringify:function(a){try{return decodeURIComponent(escape(n.stringify(a)))}catch(c){throw Error("Malformed UTF-8 data");}},parse:function(a){return n.parse(unescape(encodeURIComponent(a)))}},
u=g.BufferedBlockAlgorithm=m.extend({reset:function(){this._data=new r.init;this._nDataBytes=0},_append:function(a){"string"==typeof a&&(a=j.parse(a));this._data.concat(a);this._nDataBytes+=a.sigBytes},_process:function(a){var c=this._data,d=c.words,b=c.sigBytes,e=this.blockSize,f=b/(4*e),f=a?h.ceil(f):h.max((f|0)-this._minBufferSize,0);a=f*e;b=h.min(4*a,b);if(a){for(var g=0;g<a;g+=e)this._doProcessBlock(d,g);g=d.splice(0,a);c.sigBytes-=b}return new r.init(g,b)},clone:function(){var a=m.clone.call(this);
a._data=this._data.clone();return a},_minBufferSize:0});g.Hasher=u.extend({cfg:m.extend(),init:function(a){this.cfg=this.cfg.extend(a);this.reset()},reset:function(){u.reset.call(this);this._doReset()},update:function(a){this._append(a);this._process();return this},finalize:function(a){a&&this._append(a);return this._doFinalize()},blockSize:16,_createHelper:function(a){return function(c,d){return(new a.init(d)).finalize(c)}},_createHmacHelper:function(a){return function(c,d){return(new t.HMAC.init(a,
d)).finalize(c)}}});var t=f.algo={};return f}(Math);
(function(h){for(var s=CryptoJS,f=s.lib,g=f.WordArray,q=f.Hasher,f=s.algo,m=[],r=[],l=function(a){return 4294967296*(a-(a|0))|0},k=2,n=0;64>n;){var j;a:{j=k;for(var u=h.sqrt(j),t=2;t<=u;t++)if(!(j%t)){j=!1;break a}j=!0}j&&(8>n&&(m[n]=l(h.pow(k,0.5))),r[n]=l(h.pow(k,1/3)),n++);k++}var a=[],f=f.SHA256=q.extend({_doReset:function(){this._hash=new g.init(m.slice(0))},_doProcessBlock:function(c,d){for(var b=this._hash.words,e=b[0],f=b[1],g=b[2],j=b[3],h=b[4],m=b[5],n=b[6],q=b[7],p=0;64>p;p++){if(16>p)a[p]=
c[d+p]|0;else{var k=a[p-15],l=a[p-2];a[p]=((k<<25|k>>>7)^(k<<14|k>>>18)^k>>>3)+a[p-7]+((l<<15|l>>>17)^(l<<13|l>>>19)^l>>>10)+a[p-16]}k=q+((h<<26|h>>>6)^(h<<21|h>>>11)^(h<<7|h>>>25))+(h&m^~h&n)+r[p]+a[p];l=((e<<30|e>>>2)^(e<<19|e>>>13)^(e<<10|e>>>22))+(e&f^e&g^f&g);q=n;n=m;m=h;h=j+k|0;j=g;g=f;f=e;e=k+l|0}b[0]=b[0]+e|0;b[1]=b[1]+f|0;b[2]=b[2]+g|0;b[3]=b[3]+j|0;b[4]=b[4]+h|0;b[5]=b[5]+m|0;b[6]=b[6]+n|0;b[7]=b[7]+q|0},_doFinalize:function(){var a=this._data,d=a.words,b=8*this._nDataBytes,e=8*a.sigBytes;
d[e>>>5]|=128<<24-e%32;d[(e+64>>>9<<4)+14]=h.floor(b/4294967296);d[(e+64>>>9<<4)+15]=b;a.sigBytes=4*d.length;this._process();return this._hash},clone:function(){var a=q.clone.call(this);a._hash=this._hash.clone();return a}});s.SHA256=q._createHelper(f);s.HmacSHA256=q._createHmacHelper(f)})(Math);
(function(){var h=CryptoJS,s=h.enc.Utf8;h.algo.HMAC=h.lib.Base.extend({init:function(f,g){f=this._hasher=new f.init;"string"==typeof g&&(g=s.parse(g));var h=f.blockSize,m=4*h;g.sigBytes>m&&(g=f.finalize(g));g.clamp();for(var r=this._oKey=g.clone(),l=this._iKey=g.clone(),k=r.words,n=l.words,j=0;j<h;j++)k[j]^=1549556828,n[j]^=909522486;r.sigBytes=l.sigBytes=m;this.reset()},reset:function(){var f=this._hasher;f.reset();f.update(this._iKey)},update:function(f){this._hasher.update(f);return this},finalize:function(f){var g=
this._hasher;f=g.finalize(f);g.reset();return g.finalize(this._oKey.clone().concat(f))}})})();
        `)
		is(err, nil)

		test(`CryptoJS.HmacSHA256("Message", "secret");`, "aa747c502a898200f9e4fa21bac68136f886a0e27aec70ba06daf2e2a5cb5597")
>>>>>>> dea31a3d
	})
}<|MERGE_RESOLUTION|>--- conflicted
+++ resolved
@@ -574,7 +574,6 @@
 	})
 }
 
-<<<<<<< HEAD
 func Test_issue86(t *testing.T) {
 	tt(t, func() {
 		test, tester := test()
@@ -592,7 +591,9 @@
 
 		v, err := tester.vm.Copy().Run(`obj.abc;`)
 		is(is(v, 1), is(nil, err))
-=======
+	})
+}
+
 func Test_issue87(t *testing.T) {
 	tt(t, func() {
 		test, vm := test()
@@ -632,6 +633,5 @@
 		is(err, nil)
 
 		test(`CryptoJS.HmacSHA256("Message", "secret");`, "aa747c502a898200f9e4fa21bac68136f886a0e27aec70ba06daf2e2a5cb5597")
->>>>>>> dea31a3d
 	})
 }